--- conflicted
+++ resolved
@@ -119,12 +119,8 @@
                 goal[:2], deterministic=deterministic, stop=True
             )
 
-<<<<<<< HEAD
         action_numpy = pointnav_action.detach().cpu().numpy()
         print(f"Step: {self._num_steps} | Mode: {mode} | Action: {action_numpy}")
-
-=======
->>>>>>> 77d71c03
         self._policy_info = self._get_policy_info(detections[0])  # a little hacky
         self._num_steps += 1
 
@@ -320,7 +316,6 @@
 
         Args:
             observations ("TensorDict"): The observations from the current timestep.
-<<<<<<< HEAD
         """
         raise NotImplementedError
 
@@ -334,8 +329,6 @@
 
         Returns:
             np.ndarray: The inferred depth image.
-=======
->>>>>>> 77d71c03
         """
         raise NotImplementedError
 
@@ -358,12 +351,8 @@
     @property
     def kwaarg_names(cls) -> List[str]:
         # This returns all the fields listed above, except the name field
-<<<<<<< HEAD
         return [f.name for f in fields(ZSOSConfig) if f.name != "name"]
 
 
 cs = ConfigStore.instance()
-cs.store(group="policy", name="zsos_config_base", node=ZSOSConfig())
-=======
-        return [f.name for f in fields(ZSOSConfig) if f.name != "name"]
->>>>>>> 77d71c03
+cs.store(group="policy", name="zsos_config_base", node=ZSOSConfig())